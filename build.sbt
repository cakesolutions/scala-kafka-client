--- conflicted
+++ resolved
@@ -1,8 +1,4 @@
 name := "scala-kafka-client"
-<<<<<<< HEAD
-
-=======
->>>>>>> e0d6dab3
 organization := "net.cakesolutions"
 
 version := "0.1.0"
