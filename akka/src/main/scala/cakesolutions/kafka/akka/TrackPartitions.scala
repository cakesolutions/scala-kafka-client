package cakesolutions.kafka.akka

import java.util.{Collection => JCollection}

import akka.actor.ActorRef
import cakesolutions.kafka.{KafkaConsumer, Offsets}
import org.apache.kafka.clients.consumer.ConsumerRebalanceListener
import org.apache.kafka.common.TopicPartition
import org.slf4j.LoggerFactory

import scala.collection.JavaConverters._

sealed trait TrackPartitions extends ConsumerRebalanceListener {
  def isRevoked: Boolean

  def reset(): Unit
}

/**
  * Listens to partition change events coming from Kafka driver.  A best-effort is made to continue processing once
  * reassignment is complete without causing duplications.  Due to limitations in the driver it is not possible in all
  * cases to allow buffered messages to flush through prior to the partition reassignment completing.
  *
  * This class is used when using commit mode, i.e. relying on Kafka to manage commit points.
  *
  * @param consumer      The client driver
  * @param consumerActor Tha KafkaConsumerActor to notify of partition change events
  */
private final class TrackPartitionsCommitMode(consumer: KafkaConsumer[_, _], consumerActor: ActorRef)
  extends TrackPartitions {

  private val log = LoggerFactory.getLogger(getClass)

<<<<<<< HEAD
  private var _offsets = Offsets.empty
=======
  private var _offsets: Map[TopicPartition, Long] = Map.empty
>>>>>>> 03fd419b
  private var _revoked = false

  override def onPartitionsRevoked(partitions: JCollection[TopicPartition]): Unit = {
    log.debug("onPartitionsRevoked: " + partitions.toString)

    _revoked = true

<<<<<<< HEAD
    // If partitions have been revoked, keep a record of our current position with them.
    if (!partitions.isEmpty) {
      _offsets = consumer.offsets(partitions.asScala)
=======
    // If partitions have been revoked, keep a record of our current position within them.
    if (partitions.nonEmpty) {
      _offsets = partitions.map(partition => partition -> consumer.position(partition)).toMap
>>>>>>> 03fd419b
    }
  }

  override def onPartitionsAssigned(partitions: JCollection[TopicPartition]): Unit = {
    log.debug("onPartitionsAssigned: " + partitions.toString)

    _revoked = false

    // If all of our previous partition assignments are present in the new assignment, we can continue uninterrupted by
    // seeking to the required offsets.  If we have lost any partition assignments (i.e to another group member), we
    // need to clear down the consumer actor state and proceed from the Kafka commit points.
    val allExisting = _offsets.topicPartitions.forall { partition => partitions.contains(partition) }

<<<<<<< HEAD
    if (!allExisting) {
      ref ! KafkaConsumerActor.RevokeReset
    } else {
      consumer.seekOffsets(_offsets.keepOnly(partitions.asScala.toSet))
      ref ! KafkaConsumerActor.RevokeResume
    }
  }

  def reset(): Unit = {
    _offsets = Offsets.empty
=======
    if (allExisting) {
      for {
        partition <- partitions
        offset <- _offsets.get(partition)
      } {
        log.info(s"Seeking partition: [{}] to offset [{}]", partition, offset)
        consumer.seek(partition, offset)
      }
      consumerActor ! KafkaConsumerActor.RevokeResume

    } else {
      consumerActor ! KafkaConsumerActor.RevokeReset
    }
  }

  override def isRevoked: Boolean = _revoked

  override def reset(): Unit = {
    _offsets = Map.empty
>>>>>>> 03fd419b
    _revoked = false
  }
}

/**
  * Listens to partition change events coming from Kafka driver.  A best-effort is made to continue processing once
  * reassignment is complete without causing duplications.  Due to limitations in the driver it is not possible in all
  * cases to allow buffered messages to flush through prior to the partition reassignment completing.
  *
  * This class is used when using a manual offset subscription types, i.e. the commit points are managed by the client.
  *
  * @param consumer         The client driver
  * @param consumerActor    Tha KafkaConsumerActor to notify of partition change events
  * @param assignedListener Callback to the client when new partitions have been assigned to this consumer
  * @param revokedListener  Callback to the client when partitions have been revoked from the consumer
  */
private final class TrackPartitionsManualOffset(
  consumer: KafkaConsumer[_, _], consumerActor: ActorRef,
  assignedListener: List[TopicPartition] => Offsets,
  revokedListener: List[TopicPartition] => Unit) extends TrackPartitions {

  private val log = LoggerFactory.getLogger(getClass)

  private var _offsets: Map[TopicPartition, Long] = Map.empty
  private var _revoked = false

  override def onPartitionsRevoked(partitions: JCollection[TopicPartition]): Unit = {
    log.debug("onPartitionsRevoked: " + partitions.toString)

    _revoked = true

    if (partitions.nonEmpty) {
      _offsets = partitions.map(partition => partition -> consumer.position(partition)).toMap
    }
  }

  override def onPartitionsAssigned(partitions: JCollection[TopicPartition]): Unit = {

    log.debug("onPartitionsAssigned: " + partitions.toString)

    def offsetsToTopicPartitions(offsets: Map[TopicPartition, Long]): List[TopicPartition] =
      offsets.map { case (tp, _) => tp }.toList

    def assign(partitions: List[TopicPartition]) = {
      val offsets = assignedListener(partitions)
      for {
        partition <- partitions
        offset <- offsets.get(partition)
      } {
        log.info(s"Seeking partition: [{}] to offset [{}]", partition, offset)
        consumer.seek(partition, offset)
      }
    }

    _revoked = false

    // If all of our previous partition assignments are present in the new assignment, we can continue uninterrupted by
    // seeking to the required offsets.  If we have lost any partition assignments (i.e to another group member), we
    // need to clear down the consumer actor state.
    val allExisting = _offsets.forall { case (partition, _) => partitions.contains(partition) }

    if (allExisting) {
      val newPartitions = partitions.toList.diff(offsetsToTopicPartitions(_offsets))
      assign(newPartitions)
    } else {
      consumerActor ! KafkaConsumerActor.RevokeReset

      // Invoke client callback to notify revocation of all existing partitions.
      revokedListener(offsetsToTopicPartitions(_offsets))

      // Invoke client callback to notify the new assignments and seek to the provided offsets.
      assign(partitions.toList)
    }
  }

  override def isRevoked: Boolean = _revoked

  def reset(): Unit = {
    _revoked = false
  }
}

private final class EmptyTrackPartitions extends TrackPartitions {
  override def isRevoked: Boolean = false

  def reset(): Unit = {}

  override def onPartitionsAssigned(partitions: JCollection[TopicPartition]): Unit = throw new IllegalStateException("TrackPartitions not initialised")

  override def onPartitionsRevoked(partitions: JCollection[TopicPartition]): Unit = throw new IllegalStateException("TrackPartitions not initialised")
}<|MERGE_RESOLUTION|>--- conflicted
+++ resolved
@@ -26,16 +26,13 @@
   * @param consumer      The client driver
   * @param consumerActor Tha KafkaConsumerActor to notify of partition change events
   */
-private final class TrackPartitionsCommitMode(consumer: KafkaConsumer[_, _], consumerActor: ActorRef)
-  extends TrackPartitions {
+private final class TrackPartitionsCommitMode(
+  consumer: KafkaConsumer[_, _],
+  consumerActor: ActorRef ) extends TrackPartitions {
 
   private val log = LoggerFactory.getLogger(getClass)
 
-<<<<<<< HEAD
   private var _offsets = Offsets.empty
-=======
-  private var _offsets: Map[TopicPartition, Long] = Map.empty
->>>>>>> 03fd419b
   private var _revoked = false
 
   override def onPartitionsRevoked(partitions: JCollection[TopicPartition]): Unit = {
@@ -43,17 +40,13 @@
 
     _revoked = true
 
-<<<<<<< HEAD
     // If partitions have been revoked, keep a record of our current position with them.
     if (!partitions.isEmpty) {
       _offsets = consumer.offsets(partitions.asScala)
-=======
-    // If partitions have been revoked, keep a record of our current position within them.
-    if (partitions.nonEmpty) {
-      _offsets = partitions.map(partition => partition -> consumer.position(partition)).toMap
->>>>>>> 03fd419b
     }
   }
+
+  def isRevoked: Boolean = _revoked
 
   override def onPartitionsAssigned(partitions: JCollection[TopicPartition]): Unit = {
     log.debug("onPartitionsAssigned: " + partitions.toString)
@@ -65,38 +58,16 @@
     // need to clear down the consumer actor state and proceed from the Kafka commit points.
     val allExisting = _offsets.topicPartitions.forall { partition => partitions.contains(partition) }
 
-<<<<<<< HEAD
     if (!allExisting) {
-      ref ! KafkaConsumerActor.RevokeReset
+      consumerActor ! KafkaConsumerActor.RevokeReset
     } else {
       consumer.seekOffsets(_offsets.keepOnly(partitions.asScala.toSet))
-      ref ! KafkaConsumerActor.RevokeResume
+      consumerActor ! KafkaConsumerActor.RevokeResume
     }
   }
 
   def reset(): Unit = {
     _offsets = Offsets.empty
-=======
-    if (allExisting) {
-      for {
-        partition <- partitions
-        offset <- _offsets.get(partition)
-      } {
-        log.info(s"Seeking partition: [{}] to offset [{}]", partition, offset)
-        consumer.seek(partition, offset)
-      }
-      consumerActor ! KafkaConsumerActor.RevokeResume
-
-    } else {
-      consumerActor ! KafkaConsumerActor.RevokeReset
-    }
-  }
-
-  override def isRevoked: Boolean = _revoked
-
-  override def reset(): Unit = {
-    _offsets = Map.empty
->>>>>>> 03fd419b
     _revoked = false
   }
 }
@@ -120,7 +91,7 @@
 
   private val log = LoggerFactory.getLogger(getClass)
 
-  private var _offsets: Map[TopicPartition, Long] = Map.empty
+  private var _offsets = Offsets.empty
   private var _revoked = false
 
   override def onPartitionsRevoked(partitions: JCollection[TopicPartition]): Unit = {
@@ -128,47 +99,34 @@
 
     _revoked = true
 
-    if (partitions.nonEmpty) {
-      _offsets = partitions.map(partition => partition -> consumer.position(partition)).toMap
+    if (!partitions.isEmpty) {
+      _offsets = consumer.offsets(partitions.asScala)
     }
   }
 
   override def onPartitionsAssigned(partitions: JCollection[TopicPartition]): Unit = {
-
     log.debug("onPartitionsAssigned: " + partitions.toString)
-
-    def offsetsToTopicPartitions(offsets: Map[TopicPartition, Long]): List[TopicPartition] =
-      offsets.map { case (tp, _) => tp }.toList
-
-    def assign(partitions: List[TopicPartition]) = {
-      val offsets = assignedListener(partitions)
-      for {
-        partition <- partitions
-        offset <- offsets.get(partition)
-      } {
-        log.info(s"Seeking partition: [{}] to offset [{}]", partition, offset)
-        consumer.seek(partition, offset)
-      }
-    }
 
     _revoked = false
 
     // If all of our previous partition assignments are present in the new assignment, we can continue uninterrupted by
     // seeking to the required offsets.  If we have lost any partition assignments (i.e to another group member), we
     // need to clear down the consumer actor state.
-    val allExisting = _offsets.forall { case (partition, _) => partitions.contains(partition) }
+    val allExisting = _offsets.topicPartitions.forall { partition => partitions.contains(partition) }
 
     if (allExisting) {
-      val newPartitions = partitions.toList.diff(offsetsToTopicPartitions(_offsets))
-      assign(newPartitions)
+      val newPartitions = partitions.asScala.toList.diff(_offsets.topicPartitions.toList)
+      val offsets = assignedListener(newPartitions)
+      consumer.seekOffsets(offsets)
     } else {
       consumerActor ! KafkaConsumerActor.RevokeReset
 
       // Invoke client callback to notify revocation of all existing partitions.
-      revokedListener(offsetsToTopicPartitions(_offsets))
+      revokedListener(_offsets.topicPartitions.toList)
 
       // Invoke client callback to notify the new assignments and seek to the provided offsets.
-      assign(partitions.toList)
+      _offsets = assignedListener(partitions.asScala.toList)
+      consumer.seekOffsets(_offsets)
     }
   }
 
