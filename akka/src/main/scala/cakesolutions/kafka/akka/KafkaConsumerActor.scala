package cakesolutions.kafka.akka

import java.time.LocalDateTime
import java.time.temporal.ChronoUnit

import akka.actor._
import cakesolutions.kafka.KafkaConsumer
import com.typesafe.config.Config
import org.apache.kafka.common.serialization.Deserializer

import scala.collection.JavaConversions._
import scala.concurrent.duration._
import scala.reflect.runtime.universe.TypeTag

/**
  * An actor that wraps [[KafkaConsumer]].
  *
  * The actor pulls batches of messages from Kafka for all subscribed partitions,
  * and forwards them to the supplied Akka actor reference in [[ConsumerRecords]] format.
  *
  * Before the actor continues pulling more data from Kafka,
  * the receiver of the data must confirm the batches by sending back a [[KafkaConsumerActor.Confirm]] message
  * that contains the offsets from the received batch.
  * This mechanism allows the receiver to control the maximum rate of messages it will receive.
  * By including the received offsets in the confirmation message,
  * we avoid accidentally confirming batches that have not been fully processed yet.
  *
  * Actor's Kafka subscriptions can be controlled via the Actor Messages:
  * [[KafkaConsumerActor.Subscribe]] and [[KafkaConsumerActor.Unsubscribe]].
  *
  * For cases where there is Kafka or configuration issues, the Actor's supervisor strategy is applied.
  */
object KafkaConsumerActor {

  /**
    * Actor API - Initiate consumption from Kafka or reset an already started stream.
    *
    * @param offsets Consumption starts from specified offsets or kafka default, depending on `auto.offset.reset` setting.
    */
  final case class Subscribe(offsets: Option[Offsets] = None)

  /**
    * Actor API - Confirm receipt of previous records.
    *
    * The message should provide the offsets that are to be confirmed.
    * If the offsets don't match the offsets that were last sent, the confirmation is ignored.
    * Offsets can be committed to Kafka using optional commit flag.
    *
    * @param offsets the offsets that are to be confirmed
    * @param commit  true to commit offsets
    */
  final case class Confirm(offsets: Offsets, commit: Boolean = false)

  /**
    * Actor API - Unsubscribe from Kafka.
    */
  case object Unsubscribe

  /**
    * Utilities for creating configurations for the [[KafkaConsumerActor]].
    */
  object Conf {

    import scala.concurrent.duration.{MILLISECONDS => Millis}

    /**
      * Create configuration for [[KafkaConsumerActor]] from Typesafe config.
      *
      * The given config must define the topics list. Other settings are optional overrides.
      * Expected configuration values:
      *
      *  - topics: a list of topics to subscribe to
      *  - schedule.interval: poll latency
      *  - unconfirmed.timeout: Seconds before unconfirmed messages is considered for redelivery. To disable message redelivery provide a duration of 0.
      *  - retryStrategy: Strategy to follow on Kafka driver failures. Default: infinitely on one second intervals
      */
    def apply(config: Config): Conf = {
      require(config.hasPath("topics"), "config must define topics")
      Conf(topics = Nil).withConf(config)
    }

    def durationFromConfig(config: Config, path: String) = Duration(config.getDuration(path, Millis), Millis)
  }

  /**
    * Configuration for [[KafkaConsumerActor]].
    *
    * @param topics             List of topics to subscribe to.
    * @param scheduleInterval   Poll Latency.
    * @param unconfirmedTimeout Seconds before unconfirmed messages is considered for redelivery.
    *                           To disable message redelivery provide a duration of 0.
    * @param retryStrategy      Strategy to follow on Kafka driver failures. Default: infinitely on one second intervals
    */
  final case class Conf(topics: List[String],
                  scheduleInterval: FiniteDuration = 1000.millis,
                  unconfirmedTimeout: FiniteDuration = 3.seconds,
                  retryStrategy: Retry.Strategy = Retry.Strategy(Retry.Interval.Linear(1.second), Retry.Logic.Infinite)) {

    /**
      * Extend the config with additional Typesafe config.
      * The supplied config overrides existing properties.
      */
    def withConf(config: Config): Conf = {
      this.copy(
        topics = if (config.hasPath("topics")) config.getStringList("topics").toList else topics,
        scheduleInterval = if (config.hasPath("schedule.interval")) Conf.durationFromConfig(config, "schedule.interval") else scheduleInterval,
        unconfirmedTimeout = if (config.hasPath("unconfirmed.timeout")) Conf.durationFromConfig(config, "unconfirmed.timeout") else unconfirmedTimeout,
        retryStrategy = if (config.hasPath("retryStrategy")) Retry.Strategy(config.getConfig("retryStrategy")) else retryStrategy
      )
    }
  }

  /**
    * Create Akka `Props` for [[KafkaConsumerActor]] from a Typesafe config.
    *
    * @param conf Typesafe config containing all the [[KafkaConsumer.Conf]] and [[KafkaConsumerActor.Conf]] related configurations.
    * @param keyDeserializer deserializer for the key
    * @param valueDeserializer deserializer for the value
    * @param downstreamActor the actor where all the consumed messages will be sent to
    * @tparam K key deserialiser type
    * @tparam V value deserialiser type
    */
  def props[K: TypeTag, V: TypeTag](
    conf: Config,
    keyDeserializer: Deserializer[K],
    valueDeserializer: Deserializer[V],
    downstreamActor: ActorRef
  ): Props =
    props(
      KafkaConsumer.Conf[K, V](conf, keyDeserializer, valueDeserializer),
        KafkaConsumerActor.Conf(conf),
        downstreamActor
    )

  /**
    * Create Akka `Props` for [[KafkaConsumerActor]].
    *
    * @param consumerConf configurations for the [[KafkaConsumer]]
    * @param actorConf configurations for the [[KafkaConsumerActor]]
    * @param downstreamActor the actor where all the consumed messages will be sent to
    * @tparam K key deserialiser type
    * @tparam V value deserialiser type
    */
  def props[K: TypeTag, V: TypeTag](
    consumerConf: KafkaConsumer.Conf[K, V],
    actorConf: KafkaConsumerActor.Conf,
    downstreamActor: ActorRef
  ): Props =
    Props(new KafkaConsumerActorImpl[K, V](consumerConf, actorConf, downstreamActor))

  /**
    * Create a [[KafkaConsumerActor]] from a Typesafe config.
    *
    * @param conf Typesafe config containing all the [[KafkaConsumer.Conf]] and [[KafkaConsumerActor.Conf]] related configurations.
    * @param keyDeserializer deserializer for the key
    * @param valueDeserializer deserializer for the value
    * @param downstreamActor the actor where all the consumed messages will be sent to
    * @tparam K key deserialiser type
    * @tparam V value deserialiser type
    * @param actorFactory the actor factory to create the actor with
    */
  def apply[K: TypeTag, V: TypeTag](
    conf: Config,
    keyDeserializer: Deserializer[K],
    valueDeserializer: Deserializer[V],
    downstreamActor: ActorRef
  )(implicit actorFactory: ActorRefFactory): KafkaConsumerActor = {
    val p = props(conf, keyDeserializer, valueDeserializer, downstreamActor)
    val ref = actorFactory.actorOf(p)
    fromActorRef(ref)
  }

  /**
    * Create a [[KafkaConsumerActor]].
    *
    * @param consumerConf configurations for the [[KafkaConsumer]]
    * @param actorConf configurations for the [[KafkaConsumerActor]]
    * @param downstreamActor the actor where all the consumed messages will be sent to
    * @tparam K key deserialiser type
    * @tparam V value deserialiser type
    * @param actorFactory the actor factory to create the actor with
    */
  def apply[K: TypeTag, V: TypeTag](
    consumerConf: KafkaConsumer.Conf[K, V],
    actorConf: KafkaConsumerActor.Conf,
    downstreamActor: ActorRef
  )(implicit actorFactory: ActorRefFactory): KafkaConsumerActor = {
    val p = props(consumerConf, actorConf, downstreamActor)
    val ref = actorFactory.actorOf(p)
    fromActorRef(ref)
  }

  /**
    * Create a [[KafkaConsumerActor]] wrapper from an existing ActorRef.
    */
  def fromActorRef(ref: ActorRef): KafkaConsumerActor = new KafkaConsumerActor(ref)
}

/**
  * Classic, non-Akka API for interacting with [[KafkaConsumerActor]].
  */
class KafkaConsumerActor private (val ref: ActorRef) {
  import KafkaConsumerActor.{Subscribe, Confirm, Unsubscribe}

  /**
    * Initiate consumption from Kafka or reset an already started stream.
    *
    * @param offsets Consumption starts from specified offsets or kafka default, depending on `auto.offset.reset` setting.
    */
  def subscribe(offsets: Option[Offsets] = None): Unit = ref ! Subscribe(offsets)

  /**
    * Unsubscribe from Kafka
    */
  def unsubscribe(): Unit = ref ! Unsubscribe

  /**
    * Confirm receipt of previous records.
    *
    * The message should provide the offsets that are to be confirmed.
    * If the offsets don't match the offsets that were last sent, the confirmation is ignored.
    * Offsets can be committed to Kafka using optional commit flag.
    *
    * @param offsets the offsets that are to be confirmed
    * @param commit  true to commit offsets
    */
  def confirm(offsets: Offsets, commit: Boolean = false): Unit = ref ! Confirm(offsets, commit)
}

<<<<<<< HEAD
private class KafkaConsumerActorImpl[K: TypeTag, V: TypeTag](
=======
private final class KafkaConsumerActor[K: TypeTag, V: TypeTag](
>>>>>>> 8c9bb829
  consumerConf: KafkaConsumer.Conf[K, V],
  actorConf: KafkaConsumerActor.Conf,
  downstreamActor: ActorRef)
  extends ActorWithInternalRetry with ActorLogging with PollScheduling {

  import KafkaConsumerActor._
  import PollScheduling.Poll
  import context.become

  type Records = ConsumerRecords[K, V]

  private var consumer = KafkaConsumer[K, V](consumerConf)

  // Handles partition reassignments in the KafkaClient
  private val trackPartitions = TrackPartitions(consumer)
  private val isTimeoutUsed = actorConf.unconfirmedTimeout.toMillis > 0
  private val delayedPollTimeout = 200

  // Receive states
  private sealed trait HasUnconfirmedRecords {
    val unconfirmed: Records

    def isCurrentOffset(offsets: Offsets): Boolean = unconfirmed.offsets == offsets
  }

  private final case class Unconfirmed(unconfirmed: Records, deliveryTime: LocalDateTime = LocalDateTime.now())
    extends HasUnconfirmedRecords

  private final case class Buffered(unconfirmed: Records, deliveryTime: LocalDateTime = LocalDateTime.now(), buffered: Records)
    extends HasUnconfirmedRecords

  override def receive = unsubscribed

  private val unsubscribeReceive: Receive = {
    case Unsubscribe =>
      log.info("Unsubscribing")
      cancelPoll()
      unsubscribe()
      become(unsubscribed)

    case Subscribe(_) =>
      log.warning("Attempted to subscribe while consumer was already subscribed")

    case poll: Poll if !isCurrentPoll(poll) =>
      // Do nothing
  }

  private def unsubscribe(): Unit = {
    consumer.unsubscribe()
    trackPartitions.clearOffsets()
  }

  // Initial state
  def unsubscribed: Receive = {
    case Unsubscribe =>
      log.info("Already unsubscribed")

    case Subscribe(offsets) =>
      log.info("Subscribing to topic(s): [{}]", actorConf.topics.mkString(", "))
      subscribe(offsets)
      log.debug("To Ready state")
      become(ready)
      pollImmediate(delayedPollTimeout)

    case Confirm(offsets, commit) =>
      log.info("Subscribing to topic(s): [{}]", actorConf.topics.mkString(", "))
      subscribe(Some(offsets))
      if (commit) commitOffsets(offsets)
      log.debug("To Ready state")
      become(ready)
      pollImmediate(delayedPollTimeout)

    case _: Poll =>
      // Do nothing

  }

  private def subscribe(offsets: Option[Offsets]): Unit = {
    trackPartitions.seek(offsets.map(_.offsetsMap).getOrElse(Map.empty))
    consumer.subscribe(actorConf.topics, trackPartitions)
  }

  // No unconfirmed or buffered messages
  def ready: Receive = unsubscribeReceive orElse {
    case Poll(correlation, timeout) if isCurrentPoll(correlation) =>
      pollKafka(timeout) {
        case Some(records) =>
          sendRecords(records)
          log.debug("To unconfirmed state")
          become(unconfirmed(Unconfirmed(records)))
          pollImmediate()

        case None =>
          schedulePoll()
      }
  }

  // Unconfirmed message with client, buffer empty
  def unconfirmed(state: Unconfirmed): Receive = unconfirmedCommonReceive(state) orElse {
    case poll: Poll if isCurrentPoll(poll) =>
      if (isConfirmationTimeout(state.deliveryTime)) {
        sendRecords(state.unconfirmed)
      }

      pollKafka() {
        case Some(records) =>
          log.debug("To Buffer Full state")
          become(bufferFull(Buffered(state.unconfirmed, state.deliveryTime, records)))
          schedulePoll()

        case None =>
          schedulePoll()
      }

    case Confirm(offsets, commit) if state.isCurrentOffset(offsets) =>
      log.debug("Records confirmed")
      if (commit) commitOffsets(offsets)
      log.debug("To Ready state")
      become(ready)

      // Immediate poll after confirm with block to reduce poll latency in case the is a backlog in Kafka but processing is fast.
      pollImmediate(delayedPollTimeout)
  }

  // Buffered message and unconfirmed message with the client.  No need to poll until its confirmed, or timed out.
  def bufferFull(state: Buffered): Receive = unconfirmedCommonReceive(state) orElse {
    case poll: Poll if isCurrentPoll(poll) =>

      // If an confirmation timeout is set and has expired, the message is redelivered
      if (isConfirmationTimeout(state.deliveryTime)) {
        sendRecords(state.unconfirmed)
      }
      log.debug(s"Buffer is full. Not gonna poll.")
      schedulePoll()

    // The next message can be sent immediately from the buffer.  A poll to Kafka for new messages for the buffer also happens immediately.
    case Confirm(offsets, commit) if state.isCurrentOffset(offsets) =>
      log.debug("Records confirmed")
      if (commit) commitOffsets(offsets)
      sendRecords(state.buffered)
      log.debug("To unconfirmed state")
      become(unconfirmed(Unconfirmed(state.buffered)))
      pollImmediate()
  }

  private def tryWithConsumer(offsets: Offsets)(effect: => Unit): Unit = {
    def recover(ex: Throwable): Unit = {
      log.error(ex, "Failed to execute Kafka action. Resetting consumer and retrying.")
      close()
      consumer = KafkaConsumer(consumerConf)
      subscribe(Some(offsets))
    }
    evaluateUntilFinished(actorConf.retryStrategy, recover)(effect)
  }

  private def sendRecords(records: Records): Unit = {
    downstreamActor ! records
  }

  // The client is usually misusing the Consumer if incorrect Confirm offsets are provided
  private def unconfirmedCommonReceive(state: HasUnconfirmedRecords): Receive = unsubscribeReceive orElse {
    case Confirm(offsets, _) if !state.isCurrentOffset(offsets) =>
      log.warning("Received confirmation for unexpected offsets: {}", offsets)
  }

  override def postStop(): Unit = {
    log.info("KafkaConsumerActor stopping")
    close()
  }

  /**
    * Attempt to get new records from Kafka,
    *
    * @param timeout - specify a blocking poll timeout.  Default 0 for non blocking poll.
    * @return
    */
  private def pollKafka(timeout: Int = 0)(cb: Option[Records] => Unit): Unit =
    tryWithConsumer(currentConsumerOffsets) {
      log.debug("Poll Kafka for {} milliseconds", timeout)
      val rs = consumer.poll(timeout)
      if (rs.count() > 0)
        cb(Some(ConsumerRecords(currentConsumerOffsets, rs)))
      else
        cb(None)
    }

  private def schedulePoll(): Unit = schedulePoll(actorConf.scheduleInterval)

  private def currentConsumerOffsets: Offsets = {
    val offsetsMap = consumer.assignment()
      .map(p => p -> consumer.position(p))
      .toMap
    Offsets(offsetsMap)
  }

  /**
    * True if records unconfirmed for longer than unconfirmedTimeoutSecs.
    */
  private def isConfirmationTimeout(deliveryTime: LocalDateTime): Boolean =
    isTimeoutUsed && timeoutTime(deliveryTime).isBefore(LocalDateTime.now())

  private def timeoutTime(deliveryTime: LocalDateTime) =
    deliveryTime.plus(actorConf.unconfirmedTimeout.toMillis, ChronoUnit.MILLIS)

  private def commitOffsets(offsets: Offsets): Unit = {
    log.debug("Committing offsets. {}", offsets)

    val currentOffsets = currentConsumerOffsets
    val currentPartitions = currentOffsets.topicPartitions
    val offsetsToCommit = offsets.keepOnly(currentPartitions)
    val nonCommittedOffsets = offsets.remove(currentPartitions)

    if (nonCommittedOffsets.nonEmpty) {
      val tps = nonCommittedOffsets.topicPartitions.mkString(", ")
      log.warning(s"Cannot commit offsets for partitions the consumer is not subscribed to: $tps")
    }

    tryWithConsumer(currentOffsets) {
      consumer.commitSync(offsetsToCommit.toCommitMap)
    }
  }

  override def unhandled(message: Any): Unit = {
    super.unhandled(message)
    log.warning("Unknown message: {}", message)
  }

  private def close(): Unit = try {
    consumer.close()
  } catch {
    case ex: Exception => log.error(ex, "Error occurred while closing consumer")
  }
}<|MERGE_RESOLUTION|>--- conflicted
+++ resolved
@@ -91,10 +91,12 @@
     *                           To disable message redelivery provide a duration of 0.
     * @param retryStrategy      Strategy to follow on Kafka driver failures. Default: infinitely on one second intervals
     */
-  final case class Conf(topics: List[String],
-                  scheduleInterval: FiniteDuration = 1000.millis,
-                  unconfirmedTimeout: FiniteDuration = 3.seconds,
-                  retryStrategy: Retry.Strategy = Retry.Strategy(Retry.Interval.Linear(1.second), Retry.Logic.Infinite)) {
+  final case class Conf(
+    topics: List[String],
+    scheduleInterval: FiniteDuration = 1000.millis,
+    unconfirmedTimeout: FiniteDuration = 3.seconds,
+    retryStrategy: Retry.Strategy = Retry.Strategy(Retry.Interval.Linear(1.second), Retry.Logic.Infinite)
+  ) {
 
     /**
       * Extend the config with additional Typesafe config.
@@ -199,7 +201,7 @@
 /**
   * Classic, non-Akka API for interacting with [[KafkaConsumerActor]].
   */
-class KafkaConsumerActor private (val ref: ActorRef) {
+final class KafkaConsumerActor private (val ref: ActorRef) {
   import KafkaConsumerActor.{Subscribe, Confirm, Unsubscribe}
 
   /**
@@ -227,11 +229,7 @@
   def confirm(offsets: Offsets, commit: Boolean = false): Unit = ref ! Confirm(offsets, commit)
 }
 
-<<<<<<< HEAD
-private class KafkaConsumerActorImpl[K: TypeTag, V: TypeTag](
-=======
-private final class KafkaConsumerActor[K: TypeTag, V: TypeTag](
->>>>>>> 8c9bb829
+private final class KafkaConsumerActorImpl[K: TypeTag, V: TypeTag](
   consumerConf: KafkaConsumer.Conf[K, V],
   actorConf: KafkaConsumerActor.Conf,
   downstreamActor: ActorRef)
