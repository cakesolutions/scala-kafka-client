--- conflicted
+++ resolved
@@ -13,11 +13,7 @@
 import scala.reflect.runtime.universe.TypeTag
 
 /**
-<<<<<<< HEAD
-  * An actor that wraps [[KafkaConsumerActor]].
-=======
   * An actor that wraps [[KafkaConsumer]].
->>>>>>> 577127ca
   *
   * The actor pulls batches of messages from Kafka for all subscribed partitions,
   * and forwards them to the supplied Akka actor reference in [[ConsumerRecords]] format.
@@ -69,17 +65,10 @@
 
     /**
       * Create configuration for [[KafkaConsumerActor]] from Typesafe config.
-<<<<<<< HEAD
       *
       * The given config must define the topics list. Other settings are optional overrides.
       * Expected configuration values:
       *
-=======
-      *
-      * The given config must define the topics list. Other settings are optional overrides.
-      * Expected configuration values:
-      *
->>>>>>> 577127ca
       *  - topics: a list of topics to subscribe to
       *  - schedule.interval: poll latency
       *  - unconfirmed.timeout: Seconds before unconfirmed messages is considered for redelivery. To disable message redelivery provide a duration of 0.
@@ -127,11 +116,7 @@
     * @param conf Typesafe config containing all the [[KafkaConsumer.Conf]] and [[KafkaConsumerActor.Conf]] related configurations.
     * @param keyDeserializer deserializer for the key
     * @param valueDeserializer deserializer for the value
-<<<<<<< HEAD
-    * @param nextActor the actor where all the consumed messages will be sent to
-=======
     * @param downstreamActor the actor where all the consumed messages will be sent to
->>>>>>> 577127ca
     * @tparam K key deserialiser type
     * @tparam V value deserialiser type
     */
@@ -142,11 +127,7 @@
     props(
       KafkaConsumer.Conf[K, V](conf, keyDeserializer, valueDeserializer),
         KafkaConsumerActor.Conf(conf),
-<<<<<<< HEAD
-        nextActor
-=======
         downstreamActor
->>>>>>> 577127ca
     )
   }
 
@@ -155,11 +136,7 @@
     *
     * @param consumerConf configurations for the [[KafkaConsumer]]
     * @param actorConf configurations for the [[KafkaConsumerActor]]
-<<<<<<< HEAD
-    * @param nextActor the actor where all the consumed messages will be sent to
-=======
     * @param downstreamActor the actor where all the consumed messages will be sent to
->>>>>>> 577127ca
     * @tparam K key deserialiser type
     * @tparam V value deserialiser type
     */
