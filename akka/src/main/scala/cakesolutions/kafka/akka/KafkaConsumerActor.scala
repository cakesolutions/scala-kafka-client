--- conflicted
+++ resolved
@@ -583,22 +583,12 @@
         log.warning("Received confirmation for unexpected offsets: {}", offsets)
     }
 
-<<<<<<< HEAD
-=======
   private def terminatedDownstreamReceive: Receive = {
     case Terminated(`downstreamActor`) =>
       log.info("Downstream Actor terminated")
       context stop self
   }
 
-  private def seekOffsets(offsets: Offsets): Unit =
-    offsets.offsetsMap.foreach {
-      case (key, value) =>
-        log.info(s"Seek to $key, $value")
-        consumer.seek(key, value)
-    }
-
->>>>>>> 0cf2d27b
   private def sendRecords(records: Records): Unit = {
     downstreamActor ! records
   }
