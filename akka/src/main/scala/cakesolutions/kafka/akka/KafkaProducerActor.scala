package cakesolutions.kafka.akka

import akka.actor._
import cakesolutions.kafka.KafkaProducer
import com.typesafe.config.Config
import org.apache.kafka.clients.producer.{ProducerRecord, RecordMetadata}
import org.apache.kafka.common.serialization.Serializer

import scala.concurrent.Future
import scala.reflect.runtime.universe.TypeTag
import scala.util.{Failure, Success}

/**
  * An actor that wraps [[KafkaProducer]].
  *
  * The actor takes incoming (batches of) Kafka records, writes them to Kafka,
<<<<<<< HEAD
  * and responds to sender once the messages have been written.
  *
  * [[KafkaProducerActor]] is not tied to any specific topic,
  * but it's message serializers have to be specified before it's used.
=======
  * and replies to sender once the messages have been written.
  *
  * [[KafkaProducerActor]] is not tied to any specific topic,
  * but its message serializers have to be specified before it's used.
>>>>>>> 577127ca
  *
  * The types of messages that [[KafkaProducerActor]] consumes is controlled by a [[KafkaProducerActor.Matcher]].
  * By default, the actor accepts all [[ProducerRecords]] messages which have key and value types
  * matching the producer actor's type parameters.
  */
object KafkaProducerActor {

  /**
    * Kafka writable records received from [[Matcher]].
    *
    * @param records the records that are to be written to Kafka
    * @param response optional message that is to be sent back to the sender after messages have been written to Kafka
    * @tparam K Kafka message key type
    * @tparam V Kafka message value type
    */
  case class MatcherResult[K, V](records: Iterable[ProducerRecord[K, V]], response: Option[Any])

  /**
    * A partial function that extracts producer records from messages sent to [[KafkaProducerActor]].
    *
    * @tparam K Kafka message key type
    * @tparam V Kafka message value type
    */
  type Matcher[K, V] = PartialFunction[Any, MatcherResult[K, V]]

  /**
    * The default [[Matcher]] that is used for extracting Kafka records from incoming messages.
    * Accepts all [[ProducerRecords]] messages which have matching key and value types.
    *
    * @tparam K Kafka message key type
    * @tparam V Kafka message value type
    */
  def defaultMatcher[K: TypeTag, V: TypeTag]: Matcher[K, V] = {
    val extractor = ProducerRecords.extractor[K, V]

    {
<<<<<<< HEAD
      case extractor(ingestible) => MatcherResult(ingestible.records, ingestible.response)
=======
      case extractor(producerRecords) => MatcherResult(producerRecords.records, producerRecords.response)
>>>>>>> 577127ca
    }
  }

  /**
    * Create Akka `Props` for [[KafkaProducerActor]].
    *
    * @param producerConf configurations for the [[KafkaProducer]]
    * @tparam K key serializer type
    * @tparam V valu serializer type
    */
  def props[K: TypeTag, V: TypeTag](producerConf: KafkaProducer.Conf[K, V]): Props = {
    val matcher = defaultMatcher[K, V]
    propsWithMatcher(producerConf, matcher)
  }

  /**
    * Create Akka `Props` for [[KafkaProducerActor]] from a Typesafe config.
    *
    * @param conf configurations for the [[KafkaProducer]]
    * @param keySerializer serializer for the key
    * @param valueSerializer serializer for the value
    * @tparam K key serializer type
    * @tparam V value serializer type
    */
  def props[K: TypeTag, V: TypeTag](conf: Config, keySerializer: Serializer[K], valueSerializer: Serializer[V]): Props = {
    props(KafkaProducer.Conf(conf, keySerializer, valueSerializer))
  }

  /**
    * Create Akka `Props` for [[KafkaProducerActor]] with a custom [[Matcher]].
    *
    * @param producerConf configurations for the [[KafkaProducer]]
    * @param matcher custom matcher for mapping incoming messages to Kafka writable messages
    * @tparam K key serializer type
    * @tparam V value serializer type
    */
  def propsWithMatcher[K, V](producerConf: KafkaProducer.Conf[K, V], matcher: Matcher[K, V]): Props =
    Props(new KafkaProducerActor(producerConf, matcher))

  /**
    * Create Akka `Props` for [[KafkaProducerActor]] from a Typesafe config with a custom [[Matcher]].
    *
    * @param conf configurations for the [[KafkaProducer]]
    * @param keySerializer serializer for the key
    * @param valueSerializer serializer for the value
    * @param matcher custom matcher for mapping incoming messages to Kafka writable messages
    * @tparam K key serializer type
    * @tparam V value serializer type
    */
  def propsWithMatcher[K, V](conf: Config, keySerializer: Serializer[K], valueSerializer: Serializer[V], matcher: Matcher[K, V]): Props = {
    propsWithMatcher(KafkaProducer.Conf(conf, keySerializer, valueSerializer), matcher)
  }
}

private class KafkaProducerActor[K, V](
  producerConf: KafkaProducer.Conf[K, V],
  matcher: KafkaProducerActor.Matcher[K, V])
  extends Actor with ActorLogging {

  import context.dispatcher
  import KafkaProducerActor.MatcherResult

  type Record = ProducerRecord[K, V]
  type Records = Iterable[Record]

  private val producer =
    try { KafkaProducer(producerConf) }
    catch { case ex: Exception => throw new KafkaProducerInitFail(cause = ex) }

  override def receive: Receive = matcher.andThen(handleResult)

  private def handleResult(result: MatcherResult[K, V]): Unit = {
    log.debug("Received a batch. Writing to Kafka.")
    val s = sender()
    sendMany(result.records).onComplete {
      case Success(_) =>
        log.debug("Wrote batch to Kafka.")
        result.response.foreach { response =>
          log.debug("Sending a response back.")
          s ! response
        }
      case Failure(err) =>
        logSendError(err)
    }
  }

  private def logSendError(err: Throwable): Unit =
    log.error(err, "Failed to send message to Kafka!")

  private def sendMany(records: Records) = Future.sequence(records.map(send))

  private def send(record: Record): Future[RecordMetadata] = {
    log.debug("Sending message to Kafka topic {} with key {}: {}", record.topic, record.key, record.value)
    producer.send(record)
  }

  override def postStop(): Unit = {
    log.info("KafkaProducerActor stopping")
    producer.close()
  }

  override def unhandled(message: Any): Unit = {
    super.unhandled(message)
    log.warning("Unknown message: {}", message)
  }
}

class KafkaProducerInitFail(
  message: String = "Error occurred while initializing Kafka producer!",
  cause: Throwable = null)
  extends Exception(message, cause)<|MERGE_RESOLUTION|>--- conflicted
+++ resolved
@@ -14,17 +14,10 @@
   * An actor that wraps [[KafkaProducer]].
   *
   * The actor takes incoming (batches of) Kafka records, writes them to Kafka,
-<<<<<<< HEAD
-  * and responds to sender once the messages have been written.
-  *
-  * [[KafkaProducerActor]] is not tied to any specific topic,
-  * but it's message serializers have to be specified before it's used.
-=======
   * and replies to sender once the messages have been written.
   *
   * [[KafkaProducerActor]] is not tied to any specific topic,
   * but its message serializers have to be specified before it's used.
->>>>>>> 577127ca
   *
   * The types of messages that [[KafkaProducerActor]] consumes is controlled by a [[KafkaProducerActor.Matcher]].
   * By default, the actor accepts all [[ProducerRecords]] messages which have key and value types
@@ -61,11 +54,7 @@
     val extractor = ProducerRecords.extractor[K, V]
 
     {
-<<<<<<< HEAD
-      case extractor(ingestible) => MatcherResult(ingestible.records, ingestible.response)
-=======
       case extractor(producerRecords) => MatcherResult(producerRecords.records, producerRecords.response)
->>>>>>> 577127ca
     }
   }
 
