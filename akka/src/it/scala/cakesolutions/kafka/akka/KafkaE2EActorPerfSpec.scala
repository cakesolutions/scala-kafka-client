package cakesolutions.kafka.akka

import akka.actor.{ActorRef, ActorSystem}
import akka.testkit.TestActor.AutoPilot
import akka.testkit.{ImplicitSender, TestActor, TestKit, TestProbe}
import cakesolutions.kafka.akka.KafkaConsumerActor.Confirm
import cakesolutions.kafka.testkit.TestUtils
import cakesolutions.kafka.{KafkaConsumer, KafkaProducer, KafkaProducerRecord}
import com.typesafe.config.ConfigFactory
import org.apache.kafka.common.serialization.{StringDeserializer, StringSerializer}
import org.scalatest.concurrent.ScalaFutures
import org.scalatest.time.{Millis, Seconds, Span}
import org.scalatest.{BeforeAndAfterAll, FlatSpecLike, Matchers}
import org.slf4j.LoggerFactory

import scala.concurrent.Promise

/**
  * Ad hoc performance test for validating async consumer performance.  Pass environment variable KAFKA with contact point for
  * Kafka server e.g. -DKAFKA=127.0.0.1:9092
  */
class KafkaE2EActorPerfSpec(system_ : ActorSystem)
  extends TestKit(system_)
    with ImplicitSender
    with FlatSpecLike
    with Matchers
    with BeforeAndAfterAll
    with ScalaFutures {

  val log = LoggerFactory.getLogger(getClass)

  def this() = this(ActorSystem("MySpec"))

  override def afterAll(): Unit = {
    TestKit.shutdownActorSystem(system)
  }

  override implicit val patienceConfig = PatienceConfig(Span(10L, Seconds), Span(100L, Millis))

  val config = ConfigFactory.load()

  val msg1k = scala.io.Source.fromInputStream(getClass.getResourceAsStream("/1k.txt")).mkString

  val consumerConf: KafkaConsumer.Conf[String, String] = {
    KafkaConsumer.Conf(config.getConfig("consumer"),
      new StringDeserializer,
      new StringDeserializer
    )
  }

  def consumerActorConf: KafkaConsumerActor.Conf =
    KafkaConsumerActor.Conf(config.getConfig("consumer"))

  val producerConf = KafkaProducer.Conf(config.getConfig("producer"), new StringSerializer, new StringSerializer)

  "KafkaConsumerActor to KafkaProducer with async commit" should "perform" in {
    val sourceTopic = TestUtils.randomString(5)
    val targetTopic = TestUtils.randomString(5)
    val totalMessages = 100000

    //For loading the source topic with test data
    val testProducer = KafkaProducer[String, String](producerConf)

    val producer = system.actorOf(KafkaProducerActor.props(producerConf))

    val pilot = new PipelinePilot(producer, targetTopic, totalMessages)
    val receiver = TestProbe()
    receiver.setAutoPilot(pilot)

<<<<<<< HEAD
    val consumer = system.actorOf(KafkaConsumerActor.props(consumerConf, consumerActorConf, receiver.ref))
=======
    val consumer = KafkaConsumerActor(consumerConf, consumerActorConf(sourceTopic), receiver.ref)
>>>>>>> af755bfd

    1 to totalMessages foreach { n =>
      testProducer.send(KafkaProducerRecord(sourceTopic, None, msg1k))
    }
    testProducer.flush()
    log.info("Delivered {} messages to topic {}", totalMessages, sourceTopic)

<<<<<<< HEAD
    consumer ! Subscribe.AutoPartition(List(sourceTopic))
=======
    consumer.subscribe()
>>>>>>> af755bfd

    whenReady(pilot.future) { case (totalTime, messagesPerSec) =>
      log.info("Total Time millis : {}", totalTime)
      log.info("Messages per sec  : {}", messagesPerSec)

      totalTime should be < 7000L

      consumer.unsubscribe()
      testProducer.close()
      log.info("Done")
    }
  }
}

class PipelinePilot(producer: ActorRef, targetTopic: String, expectedMessages: Long) extends TestActor.AutoPilot {

  private val log = LoggerFactory.getLogger(getClass)

  private var total = 0
  private var start = 0l

  private val finished = Promise[(Long, Long)]()

  def future = finished.future

  val matcher = ConsumerRecords.extractor[String, String]

  override def run(sender: ActorRef, msg: Any): AutoPilot = {

    if (total == 0)
      start = System.currentTimeMillis()

    matcher.unapply(msg) match {
      case Some(r) =>
        total += r.size

        producer.tell(
          msg = ProducerRecords(r.toProducerRecords(targetTopic), Some(Confirm(r.offsets, commit = true))),
          sender = sender
        )

        if (total >= expectedMessages) {
          val totalTime = System.currentTimeMillis() - start
          val messagesPerSec = expectedMessages / totalTime * 1000
          finished.success((totalTime, messagesPerSec))
          TestActor.NoAutoPilot
        } else {
          TestActor.KeepRunning
        }

      case None =>
        log.warn("Received unknown messages!")
        TestActor.KeepRunning
    }
  }
}<|MERGE_RESOLUTION|>--- conflicted
+++ resolved
@@ -4,6 +4,7 @@
 import akka.testkit.TestActor.AutoPilot
 import akka.testkit.{ImplicitSender, TestActor, TestKit, TestProbe}
 import cakesolutions.kafka.akka.KafkaConsumerActor.Confirm
+import cakesolutions.kafka.akka.KafkaConsumerActor.Subscribe.AutoPartition
 import cakesolutions.kafka.testkit.TestUtils
 import cakesolutions.kafka.{KafkaConsumer, KafkaProducer, KafkaProducerRecord}
 import com.typesafe.config.ConfigFactory
@@ -67,11 +68,7 @@
     val receiver = TestProbe()
     receiver.setAutoPilot(pilot)
 
-<<<<<<< HEAD
-    val consumer = system.actorOf(KafkaConsumerActor.props(consumerConf, consumerActorConf, receiver.ref))
-=======
-    val consumer = KafkaConsumerActor(consumerConf, consumerActorConf(sourceTopic), receiver.ref)
->>>>>>> af755bfd
+    val consumer = KafkaConsumerActor(consumerConf, consumerActorConf, receiver.ref)
 
     1 to totalMessages foreach { n =>
       testProducer.send(KafkaProducerRecord(sourceTopic, None, msg1k))
@@ -79,11 +76,7 @@
     testProducer.flush()
     log.info("Delivered {} messages to topic {}", totalMessages, sourceTopic)
 
-<<<<<<< HEAD
-    consumer ! Subscribe.AutoPartition(List(sourceTopic))
-=======
-    consumer.subscribe()
->>>>>>> af755bfd
+    consumer.subscribe(AutoPartition(Seq(sourceTopic)))
 
     whenReady(pilot.future) { case (totalTime, messagesPerSec) =>
       log.info("Total Time millis : {}", totalTime)
