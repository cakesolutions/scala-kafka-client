--- conflicted
+++ resolved
@@ -1,6 +1,4 @@
 package cakesolutions.kafka
-
-import java.lang.Exception
 
 import cakesolutions.kafka.TypesafeConfigExtensions._
 import com.typesafe.config.Config
@@ -9,14 +7,9 @@
 import org.apache.kafka.common.serialization.Serializer
 
 import scala.collection.JavaConversions._
-<<<<<<< HEAD
 import scala.concurrent.{ExecutionContext, Future, Promise}
 import scala.util.Try
-=======
-import scala.concurrent.{Future, Promise}
 import scala.util.control.NonFatal
-import scala.util.{Failure, Success, Try}
->>>>>>> 0cf2d27b
 
 /**
   * Utilities for creating a Kafka producer.
@@ -113,7 +106,7 @@
     /**
       * Extend the configuration with a single key-value pair.
       */
-    def withProperty(key: String, value: AnyRef) = {
+    def withProperty(key: String, value: AnyRef): Conf[K, V] = {
       copy(props = props + (key -> value))
     }
   }
@@ -161,16 +154,12 @@
     */
   def send(record: ProducerRecord[K, V]): Future[RecordMetadata] = {
     val promise = Promise[RecordMetadata]()
-<<<<<<< HEAD
-    producer.send(record, WriteCallback(promise))
-=======
     try {
-      producer.send(record, producerCallback(promise))
+      producer.send(record, WriteCallback(promise))
     } catch {
       case NonFatal(e) => promise.failure(e)
     }
 
->>>>>>> 0cf2d27b
     promise.future
   }
 
