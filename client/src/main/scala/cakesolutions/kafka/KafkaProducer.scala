package cakesolutions.kafka

import cakesolutions.kafka.TypesafeConfigExtensions._
import com.typesafe.config.Config
import org.apache.kafka.clients.producer.{Callback, ProducerConfig, ProducerRecord, RecordMetadata, KafkaProducer => JKafkaProducer, Producer => JProducer}
import org.apache.kafka.common.PartitionInfo
import org.apache.kafka.common.serialization.Serializer

import scala.collection.JavaConverters._
import scala.concurrent.{Future, Promise}
import scala.util.control.NonFatal
import scala.util.{Failure, Success, Try}

trait KafkaProducerLike[K, V] {

  /**
   * Asynchronously send a record to a topic, providing a `Future` to contain the result of the operation.
   *
   * @param record `ProducerRecord` to sent
   * @return the results of the sent records as a `Future`
   */
  def send(record: ProducerRecord[K, V]): Future[RecordMetadata]

  /**
   * Asynchronously send a record to a topic and invoke the provided callback when the send has been acknowledged.
   *
   * @param record `ProducerRecord` to sent
   * @param callback callback that is called when the send has been acknowledged
   */
  def sendWithCallback(record: ProducerRecord[K, V])(callback: Try[RecordMetadata] => Unit): Unit

  /**
   * Make all buffered records immediately available to send and wait until records have been sent.
   *
   * @see Java `KafkaProducer` [[http://kafka.apache.org/090/javadoc/org/apache/kafka/clients/producer/KafkaProducer.html#flush() flush]] method
   */
  def flush(): Unit

  /**
   * Get the partition metadata for the give topic.
   *
   * @see Java `KafkaProducer` [[http://kafka.apache.org/090/javadoc/org/apache/kafka/clients/producer/KafkaProducer.html#partitionsFor(java.lang.String) partitionsFor]] method
   */
  def partitionsFor(topic: String): List[PartitionInfo]

  /**
   * Close this producer.
   *
   * @see Java `KafkaProducer` [[http://kafka.apache.org/090/javadoc/org/apache/kafka/clients/producer/KafkaProducer.html#close() close]] method
   */
  def close(): Unit
}

/**
  * Utilities for creating a Kafka producer.
  *
  * This companion object provides tools for creating Kafka producers.
  */
object KafkaProducer {

  /**
    * Utilities for creating Kafka producer configurations.
    */
  object Conf {

    /**
      * Kafka producer configuration constructor with common configurations as parameters.
      * For more detailed configuration, use the other [[Conf]] constructors.
      *
      * @param keySerializer the serialiser for the key
      * @param valueSerializer the serialiser for the value
      * @param bootstrapServers a list of host/port pairs to use for establishing the initial connection to the Kafka cluster.
      * @param acks the number of acknowledgments the producer requires the leader to have received before considering a request complete
      * @param retries how many times sending is retried
      * @param batchSize the size of the batch of sent messages in bytes
      * @param lingerMs how long will the producer wait for additional messages before it sends a batch
      * @param bufferMemory the total bytes of memory the producer can use to buffer records waiting to be sent to the server
      * @tparam K key serialiser type
      * @tparam V value serialiser type
      * @return producer configuration consisting of all the given values
      */
    def apply[K, V](
      keySerializer: Serializer[K],
      valueSerializer: Serializer[V],
      bootstrapServers: String = "localhost:9092",
      acks: String = "all",
      retries: Int = 0,
      batchSize: Int = 16384,
      lingerMs: Int = 1,
      bufferMemory: Int = 33554432
    ): Conf[K, V] = {

      val configMap = Map[String, AnyRef](
        ProducerConfig.BOOTSTRAP_SERVERS_CONFIG -> bootstrapServers,
        ProducerConfig.ACKS_CONFIG -> acks,
        ProducerConfig.RETRIES_CONFIG -> retries.toString,
        ProducerConfig.BATCH_SIZE_CONFIG -> batchSize.toString,
        ProducerConfig.LINGER_MS_CONFIG -> lingerMs.toString,
        ProducerConfig.BUFFER_MEMORY_CONFIG -> bufferMemory.toString
      )

      apply(configMap, keySerializer, valueSerializer)
    }

    /**
      * Creates a Kafka producer configuration from a Typesafe config.
      *
      * The configuration names and values must match the Kafka's `ProducerConfig` style.
      *
      * @param config a Typesafe config to build configuration from
      * @param keySerializer serialiser for the key
      * @param valueSerializer serialiser for the value
      * @tparam K key serialiser type
      * @tparam V value serialiser type
      * @return consumer configuration
      */
    def apply[K, V](config: Config, keySerializer: Serializer[K], valueSerializer: Serializer[V]): Conf[K, V] =
      Conf(config.toPropertyMap, keySerializer, valueSerializer)
  }

  /**
    * Configuration object for the Kafka producer.
    *
    * The config is compatible with Kafka's `ProducerConfig`.
    * All the key-value properties are specified in the given map, except the serializers.
    * The key and value serialiser instances are provided explicitly to ensure type-safety.
    *
    * @param props map of `ProducerConfig` properties
    * @tparam K key serializer type
    * @tparam V value serializer type
    */
  final case class Conf[K, V](
    props: Map[String, AnyRef],
    keySerializer: Serializer[K],
    valueSerializer: Serializer[V]
  ) {

    /**
      * Extend the config with additional Typesafe config.
      * The supplied config overrides existing properties.
      */
    def withConf(config: Config): Conf[K, V] = {
      copy(props = props ++ config.toPropertyMap)
    }

    /**
      * Extend the configuration with a single key-value pair.
      */
    def withProperty(key: String, value: AnyRef): Conf[K, V] = {
      copy(props = props + (key -> value))
    }
  }

  /**
    * Create [[KafkaProducer]] from given configurations.
    *
    * @param conf the configurations for the producer
    * @tparam K type of the key that the producer accepts
    * @tparam V type of the value that the producer accepts
    * @return Kafka producer instance
    */
  def apply[K, V](conf: Conf[K, V]): KafkaProducer[K, V] =
    apply(new JKafkaProducer[K, V](conf.props.asJava, conf.keySerializer, conf.valueSerializer))

  /**
    * Create [[KafkaProducer]] from a given Java `KafkaProducer` object.
    *
    * @param producer Java `KafkaProducer` object
    * @tparam K type of the key that the producer accepts
    * @tparam V type of the value that the producer accepts
    * @return Kafka producer instance
    */
  def apply[K, V](producer: JProducer[K, V]): KafkaProducer[K, V] =
    new KafkaProducer(producer)
}

/**
  * Wraps the Java `KafkaProducer`
  * providing send operations that indicate the result of the operation with either
  * a Scala `Future` or a Function callback.
  *
  * @param producer the underlying Java `KafkaProducer`
  * @tparam K type of the key that the producer accepts
  * @tparam V type of the value that the producer accepts
  */
<<<<<<< HEAD
final class KafkaProducer[K, V](val producer: JKafkaProducer[K, V]) extends KafkaProducerLike[K,V] {
=======
final class KafkaProducer[K, V](val producer: JProducer[K, V]) {
>>>>>>> d07562a3

  override def send(record: ProducerRecord[K, V]): Future[RecordMetadata] = {
    val promise = Promise[RecordMetadata]()
    try {
      producer.send(record, producerCallback(promise))
    } catch {
      case NonFatal(e) => promise.failure(e)
    }

    promise.future
  }

  override def sendWithCallback(record: ProducerRecord[K, V])(callback: Try[RecordMetadata] => Unit): Unit = {
    producer.send(record, producerCallback(callback))
  }

  override def flush(): Unit =
    producer.flush()

  override def partitionsFor(topic: String): List[PartitionInfo] =
    producer.partitionsFor(topic).asScala.toList

  override def close(): Unit =
    producer.close()

  private def producerCallback(promise: Promise[RecordMetadata]): Callback =
    producerCallback(result => promise.complete(result))

  private def producerCallback(callback: Try[RecordMetadata] => Unit): Callback = {
    new Callback {
      override def onCompletion(metadata: RecordMetadata, exception: Exception): Unit = {
        val result =
          if (exception == null) Success(metadata)
          else Failure(exception)
        callback(result)
      }
    }
  }
}<|MERGE_RESOLUTION|>--- conflicted
+++ resolved
@@ -183,12 +183,7 @@
   * @tparam K type of the key that the producer accepts
   * @tparam V type of the value that the producer accepts
   */
-<<<<<<< HEAD
-final class KafkaProducer[K, V](val producer: JKafkaProducer[K, V]) extends KafkaProducerLike[K,V] {
-=======
-final class KafkaProducer[K, V](val producer: JProducer[K, V]) {
->>>>>>> d07562a3
-
+final class KafkaProducer[K, V](val producer: JProducer[K, V]) extends KafkaProducerLike[K,V] {
   override def send(record: ProducerRecord[K, V]): Future[RecordMetadata] = {
     val promise = Promise[RecordMetadata]()
     try {
