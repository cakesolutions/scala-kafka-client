--- conflicted
+++ resolved
@@ -25,25 +25,15 @@
       *
       * @param keyDeserializer deserializer for the key
       * @param valueDeserializer deserializer for the value
-<<<<<<< HEAD
-      * @param bootstrapServers a list of host/port pairs to use for establishing the initial connection to Kafka cluster
-      * @param groupId a unique string that identifies the consumer group this consumer belongs to
-      * @param enableAutoCommit if true the consumer's offset will be periodically committed in the background
-=======
       * @param bootstrapServers a list of host/port pairs to use for establishing the initial connection to the Kafka cluster
       * @param groupId a unique string that identifies the consumer group this consumer belongs to
       * @param enableAutoCommit if true the consumer's offsets will be periodically committed in the background
->>>>>>> 577127ca
       * @param autoCommitInterval the frequency in milliseconds that the consumer offsets are auto-committed to Kafka when auto commit is enabled
       * @param sessionTimeoutMs the timeout used to detect failures when using Kafka's group management facilities
       * @param maxPartitionFetchBytes the maximum amount of data per-partition the server will return
       * @param autoOffsetReset what to do when there is no initial offset in Kafka or if the current offset does not exist any more on the server
       * @tparam K key deserialiser type
-<<<<<<< HEAD
-      * @tparam V Value deserialiser type
-=======
       * @tparam V value deserialiser type
->>>>>>> 577127ca
       * @return consumer configuration consisting of all the given values
       */
     def apply[K, V](keyDeserializer: Deserializer[K],
